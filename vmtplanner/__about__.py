--- conflicted
+++ resolved
@@ -13,11 +13,7 @@
 
 __title__ = 'vmtplan'
 __description__ = 'Turbonomic Plan Engine'
-<<<<<<< HEAD
-__version__ = '2.0.3'
-=======
 __version__ = '2.0.4'
->>>>>>> 3d3b5233
 __author__ = 'R.A. Stern'
 __author_email__ = 'rastern@gmail.com'
 __license__ = 'Apache 2.0'
