import datetime
import time
import math
import json
import vmtconnect

from urllib.parse import urlencode


try:
    from enum import Enum
except ImportError:
    try:
        from aenum import Enum
    except ImportError:
        print('Critical failure: no enum module found')


<<<<<<< HEAD
__version__ = '1.3.0'
__all__ = [
    'MarketError',
    'InvalidMarketError',
    'PlanError',
    'PlanRunning',
    'PlanRunFailure',
    'PlanDeprovisionError',
    'PlanExecutionExceeded',
    'MarketState',
    'PlanSetting',
    'PlanType',
    'ServerResponse',
    'Plan',
    'PlanSpec'
]

=======
>>>>>>> f535085d
_VERSION_REQ = ['5.9.0+']
_VERSION_EXC = []


## ----------------------------------------------------
##  Error Classes
## ----------------------------------------------------
# base market error
class MarketError(Exception):
    """Base market exception class."""
    pass


class InvalidMarketError(MarketError):
    """Raised when trying to reference a market that does not exist."""
    pass


# base plan error
class PlanError(Exception):
    """Base plan exception class."""
    pass


# plan running
class PlanRunning(PlanError):
    """Raised when a plan is already running."""
    pass


# unable to run a plan
class PlanRunFailure(PlanError):
    """Raised when a plan fails to start."""
    pass


# plan deprovisioning failure
class PlanDeprovisionError(PlanError):
    """Raised when there is an error removing a plan."""
    pass


# plan timeout exceeded
class PlanExecutionExceeded(PlanError):
    """Raised when a plan exceeds the timeout period specified."""
    pass



## ----------------------------------------------------
##  Enumerated Classes
## ----------------------------------------------------
#HostState = Enum('HostState', 'maintenanceOn maintenanceOff powerOn powerOff failoverOn failoverOff')

class MarketState(Enum):
    """Market states."""

    #: Indicates market plan is setup and ready to be run.
    READY_TO_START = 'ready'

    #: Indicates the plan scope is being copied.
    COPYING = 'copy'

    #: Indicates the market plan is being deleted.
    DELETING = 'del'

    #: Indicates the market plan is running.
    RUNNING = 'run'

    #: Indicates the market plan succeeded.
    SUCCEEDED = 'success'

    #: Indicates the market plan stopped.
    STOPPED = 'stop'

    #: Indicates the market plan was stop manually by a user.
    USER_STOPPED = 'user_stop'


class PlanType(Enum):
    """Plan scenario types."""
    #:
    ADD_WORKLOAD = 'ADD_WORKLOAD'
    #:
    CLOUD_MIGRATION = 'CLOUD_MIGRATION'
    #:
    CUSTOM = 'CUSTOM'
    #:
    DECOMMISSION_HOST = 'DECOMMISSION_HOST'
    #:
    PROJECTION = 'PROJECTION'
    #:
    RECONFIGURE_HARDWARE = 'RECONFIGURE_HARDWARE'
    #:
    WORKLOAD_MIGRATION = 'WORKLOAD_MIGRATION'


class PlanSetting(Enum):
    """Plan settings."""
    #:
    TRUE = 'true'
    #:
    FALSE = 'false'
    #:
    ENABLED = 'enabled'
    #:
    DISABLED = 'disabled'
    #:
    RUN = 'run'
    #:
    STOP = 'stop'
    #:
    ADD = 'add'
    #:
    DELETE = 'delete'
    #:
    REPLACE = 'replace'
    #:
    MIGRATE = 'migration'


class ServerResponse(Enum):
    """Turbonomic service responses."""
    #:
    TRUE = True
    #:
    FALSE = False
    #:
    SUCCESS = 'success'
    #:
    ERROR = 'error'


class ConstraintCommodity(Enum):
    """Plan constraint commodities."""
    #:
    All = ''
    #:
    Cluster = 'ClusterCommodity'
    #:
    Network = 'NetworkCommodity'
    #:
    Datastore = 'DatastoreCommodity'
    #:
    StorageCluster = 'StorageClusterCommodity'
    #:
    DataCenter = 'DataCenterCommodity'



# ----------------------------------------------------
#  API Wrapper Classes
# ----------------------------------------------------
class Plan(object):
    """Plan instance.

    Args:
        connection (object): :class:`~vmtconnect.VMTConnection` object.
        spec (object, optional): :class:`PlanSpec` settings to apply to the market.
        market (str, optional): Base market UUID to apply the settings to.

    Attributes:
        duration (int): Plan duration in seconds, or None if unavailable.
        initialized (bool): Returns ``True`` if the market is initialized and usable.
        market_id (str): Market UUID, read-only attribute.
        market_name (str): Market name, read-only attribute.
        scenario_id (str): Scenario UUID, read-only attribute.
        scenario_name (str): Scenario name, read-only attribute.
        script_duration (int): Plan script duration in seconds.
        server_duration (int): Plan server side duration in seconds.
        state (:class:`MarketState`): Current state of the market.
        start (:class:`~datetime.datetime`): Datetime object representing the
            start time, or None if no plan has been run.
        unplaced_entities (bool): True if there are unplaced entities.
    """
    # system level markets to block certain actions
    __system = ['Market', 'Market_Default']

    __datetime_format = "%Y-%m-%dT%H:%M:%S%z"

    def __init__(self, connection, spec=None, market='Market'):
        self.__vmt = connection
        self.__init = False
        self.__scenario_id = None
        self.__scenario_name = spec.plan_name if spec is not None else self.__gen_scenario_name()
        self.__market_id = None
        self.__market_name = self.__gen_market_name()
        self.__plan = spec
        self.__plan_start = None
        self.__plan_end = None
        self.__plan_duration = None
        self.__plan_server_start = None
        self.__plan_server_end = None
        self.__plan_server_duration = None
        self.unplaced = None
        self.base_market = market

        ver = vmtconnect.VMTVersion(_VERSION_REQ, exclude=_VERSION_EXC)
        ver.check(connection.version)

        # instance version monkey patching magic, default is pre 5.9.1
        if connection.version >= '5.9.1':
            self.__init_scenario_request = self.__init_scenario_request_591

    @property
    def initialized(self):
        return self.__init

    @property
    def state(self):
        if self.__init:
            return self.get_state()
        else:
            return False

    @property
    def start(self):
        return self.__plan_start

    @property
    def duration(self):
        if self.__plan_server_duration is not None:
            return self.__plan_server_duration
        else:
            return self.__plan_duration

    @property
    def server_duration(self):
        return self.__plan_server_duration

    @property
    def script_duration(self):
        return self.__plan_duration

    @property
    def scenario_id(self):
        return self.__scenario_id

    @property
    def scenario_name(self):
        return self.__scenario_name

    @property
    def market_id(self):
        return self.__market_id

    @property
    def market_name(self):
        return self.__market_name

    @property
    def unplaced_entities(self):
        return self.unplaced

    def __gen_scenario_name(self):
        return 'CUSTOM_' + datetime.datetime.today().strftime('%Y%m%d_%H%M%S')

    def __gen_market_name(self):
        return 'CUSTOM_' + self.__vmt.get_users('me')[0]['username'] + '_' \
               + str(int(time.time()))

    def __sync_server_data(self):
        market = self.__vmt.get_markets(uuid=self.__market_id)

        try:
            self.__market_id = market['uuid']
            self.__market_name = market['displayName']
            self.unplaced = market['unplacedEntities']
            self.__plan_server_start = datetime.datetime.strptime(market['runDate'], self.__datetime_format)
            self.__plan_server_end = datetime.datetime.strptime(market['runCompleteDate'], self.__datetime_format)
            self.__plan_server_duration = (self.__plan_server_end - self.__plan_server_start).total_seconds()
        except Exception as e:
            pass

    def __wait_for_stop(self):
        for x in range(0, self.__plan.abort_timeout):
            time.sleep(self.__plan.abort_poll_freq)
            if self.is_complete() or self.is_stopped():
                return True

        raise PlanError

    def __wait_for_plan(self):
        done = False

        def rnd_up(number, multiple):
            num = math.ceil(number) + (multiple - 1)
            return num - (num % multiple)

        while not done:
            if self.is_complete() or self.is_stopped():
                done = True
            elif self.__plan.timeout > 0 \
                 and datetime.datetime.now() >= (self.__plan_start + datetime.timedelta(minutes=self.__plan.timeout)):
                try:
                    self.stop()
                except vmtconnect.HTTP502Error:
                    pass
                except vmtconnect.HTTP500Error:
                    raise PlanError('Server error stopping plan')
                except vmtconnect.HTTPError:
                    raise PlanError('Plan stop command error')

                raise PlanExecutionExceeded()
            else:
                if self.__plan.poll_freq > 0:
                    wait = self.__plan.poll_freq
                else:
                    run_time = (datetime.datetime.now() - self.__plan_start).total_seconds()
                    wait = rnd_up(run_time/12, 5) if run_time < 600 else 60

                time.sleep(wait)

    def __delete(self):
        try:
            m = self.__vmt.del_market(self.__market_id)
            s = self.__vmt.del_scenario(self.__scenario_id)

            if m and s:
                return True
            else:
                raise PlanDeprovisionError()
        except:
            raise

    def __conf_add_entity(self, uuid, count=1, projection=[0]):
        tgt = kw_to_dict(uuid=uuid)
        type = 'ADD_REPEAT' if len(projection) > 1 else 'ADDED'

        return kw_to_dict(type=type, targets=[tgt], value=int(count),
                          projectionDays=projection)

    def __conf_replace_entity(self, uuid, template, projection=[0]):
        tgt = kw_to_dict(uuid=uuid)
        tmp = kw_to_dict(uuid=template)

        return kw_to_dict(type='REPLACED', targets=[tgt, tmp],
                          projectionDays=projection)

    def __conf_del_entity(self, uuid, projection=[0]):
        tgt = kw_to_dict(uuid=uuid)

        return kw_to_dict(type='REMOVED', targets=[tgt],
                          projectionDays=projection)

    def __conf_migrate_entity(self, uuid, dest, projection=[0]):
        tgt = kw_to_list_dict('uuid', [uuid, dest])

        return kw_to_dict(type='MIGRATION', targets=tgt,
                          projectionDays=projection)

    def __build_scope(self, spec):
        return kw_to_dict(type='SCOPE', scope=kw_to_list_dict('uuid', spec.scope))

    def __build_projection(self, spec):
        days = [0]

        if spec.entities is not None:
            for e in spec.entities:
                if 'projection' in e:
                    days += e['projection']

        days = list(set(days))
        days.sort()

        return kw_to_dict(type='PROJECTION_PERIODS',
                          projectionDays=list(set(days)))

    def __build_entities(self, spec):
        conf = []

        for e in spec.entities:
            if e['action'] == PlanSetting.DELETE:
                conf.append(self.__conf_del_entity(e['id'], e['projection']))
            elif e['action'] == PlanSetting.ADD:
                conf.append(self.__conf_add_entity(e['id'], e['count'],
                                                   e['projection']))
            elif e['action'] == PlanSetting.REPLACE:
                conf.append(self.__conf_replace_entity(e['id'], e['template'],
                                                       e['projection']))
            elif e['action'] == PlanSetting.MIGRATE:
                conf.append(self.__conf_migrate_entity(e['id'], e['dest'],
                                                       e['projection']))

        return conf

    def __init_scenario_request(self, dto):
        # pre 5.9.1 compatibility (upto & including 5.9.0)
        dto_string = json.dumps(dto, sort_keys=False)

        return self.__vmt.request('scenarios/' + self.__scenario_name,
                                  method='POST', dto=dto_string)[0]

    def __init_scenario_request_591(self, dto):
        # 5.9.1 and later compatibility
        dto['displayName'] = self.__scenario_name
        dto_string = json.dumps(dto, sort_keys=False)

        return self.__vmt.request('scenarios', method='POST', dto=dto_string)[0]

    def __init_scenario(self):
        changes = []
        dto = {}

        if self.__plan.scope is not None:
            changes.append(self.__build_scope(self.__plan))

        changes.append(self.__build_projection(self.__plan))
        changes += self.__build_entities(self.__plan)
        changes += self.__plan.changes

        dto['type'] = self.__plan.type.value
        dto['changes'] = changes

        response = self.__init_scenario_request(dto)

        self.__scenario_id = response['uuid']
        self.__scenario_name = response['displayName']

        return response['uuid']

    def __apply_scenario_options(self):
        param = urlencode({k: v for k,v in self.__plan.scenario_settings.items() if v is not None}) or None

        self.__vmt.request('scenarios/' + self.__scenario_id, method='PUT',
                           query=param)

        return True

    def __init_market(self):
        if 'plan_market_name' not in self.__plan.market_settings:
            self.__plan.market_settings.update({'plan_market_name': self.__market_name})

        param = urlencode({k: v for k,v in self.__plan.market_settings.items() if v is not None}) or None
        path = 'markets/{}/scenarios/{}'.format(self.base_market, self.__scenario_id)

        response = self.__vmt.request(path, method='POST', query=param)[0]

        self.__market_id = response['uuid']
        self.__market_name = response['displayName']

        return response['uuid']

    def __run(self, async=False):
        self.__init_scenario()
        self.__apply_scenario_options()
        self.__init_market()
        self.__init = True
        self.__plan_start = datetime.datetime.now()

        if async:
            return self.state

        self.__wait_for_plan()
        self.__sync_server_data()
        self.__plan_duration = (datetime.datetime.now() - self.__plan_start).total_seconds()

        return self.state

    def get_stats(self):
        """Returns statistics for the market.

        Returns:
            list: A list of statistics by period.
        """
        return self.__vmt.get_market_stats(self.__market_id)

    def is_system(self):
        """Checks if the market is a protected system market.

        Returns:
            bool: ``True`` if the market is a designated system market, ``False`` otherwise.
        """
        if self.__market_name in self.__system:
            return True

        return False

    def is_state(self, state):
        """Checks if the market is in the given state.

        Args:
            state (:obj:`MarketState`): Market state to compare to.

        Returns:
            bool: ``True`` if matched, ``False`` otherwise.
        """
        try:
            if self.get_state() == state:
                return True
            else:
                return False
        except KeyError:
            return None

    def is_complete(self):
        """Returns ``True`` if the market completed successfully."""
        return self.is_state(MarketState.SUCCEEDED)

    def is_ready(self):
        """Returns ``True`` if market is initialized and ready to start."""
        return self.is_state(MarketState.READY_TO_START)

    def is_stopped(self):
        """Returns ``True`` if market state is stopped."""
        return self.is_state(MarketState.STOPPED)

    def is_running(self):
        """Returns ``True`` if market state is currently running."""
        return self.is_state(MarketState.RUNNING)

    def get_state(self):
        """Returns the current market state.

        Returns:
            :class:`MarketState`: Current market state.
        """
        try:
            market = self.__vmt.get_markets(uuid=self.__market_id)
            self.__init = True

            return MarketState[market[0]['state']]
        except Exception:
            raise

    def run(self):
        """Runs the market with currently applied scenario and settings."""
        run = 1

        while run < self.__plan.max_retry:
            try:
                return self.__run()
            except (vmtconnect.HTTP500Error, PlanError):
                run += 1
                pass

        raise PlanError('Retry limit reached.')

    def run_async(self):
        """Runs the market plan in asynchronous mode.

        When run asynchronously the plan will be started and the state returned
        immediately. All settings pertaining to polling, timeout, and retry
        will be ignored. The :class:`~Plan.duration` will not be recorded.
        """
        return self.__run(async=True)

    def stop(self):
        """Stops the market.

        Returns:
            bool: ``True`` upon success. Raises an exception otherwise.
        """
        try:
            self.__vmt.request('markets', uuid=self.__market_id, method='PUT',
                               query='operation=stop')
            self.__wait_for_stop()
            self.__plan_duration = (datetime.datetime.now() - self.__plan_start).total_seconds()

        except vmtconnect.HTTP500Error:
            raise
        except Exception as e:
            raise PlanError('Error stopping plan: {}'.format(e))

        return True

    def delete(self):
        """Removes the market.

        Returns:
            bool: ``True`` upon success, ``False`` otherwise.
        """
        if self.is_system():
            raise InvalidMarketError('Attempting to delete system market')
        elif not self.__init:
            raise InvalidMarketError('Market does not exist')

        if self.__delete() == ServerResponse.TRUE:
            self.__init = False
            return True
        else:
            return False


class PlanSpec(object):
    """Plan specification.

    Args:
        name (str): Name of the plan scenario.
        type (:class:`PlanType`): Type of plan to be run.
        scope (list, optional): Scope of the plan market.
        entities (list, optional): List of `entity definitions` to alter plan with.
        changes (list, optional): List of dictionary formatted `change` block settings.
        **kwargs: Additional :ref:`scenario_param` and, or :ref:`market_param`.

    Attributes:
        abort_timeout (int): Abort timeout in minutes.
        abort_poll_freq (int): Abort status polling interval in seconds.
        max_retry (int): Plan retry limit.
        poll_freq (int): Status polling interval in seconds, 0 = dynamic.
        timeout (int): Plan timeout in minutes, 0 = infinite.

    See Also:
        `entity spec`_.
    """
    abort_timeout = 5
    abort_poll_freq = 5
    max_retry = 3
    poll_freq = 0
    timeout = 0

    # GET Query settings.
    __scenario_options = ['add_historical',
                          'datastore_provision',
                          'datastore_removal',
                          'description',
                          'host_provision',
                          'host_suspension',
                          'include_reservations',
                          'resize',
                          'set_hist_baseline',
                          'time']
    __market_options = ['ignore_constraints', 'plan_market_name']

    def __init__(self, name, type=PlanType.CUSTOM, scope=None, entities=None, changes=None, **kwargs):
        self.plan_name = name
        self.market_settings = self.__parse_options(self.__market_options, kwargs)
        self.scenario_settings = self.__parse_options(self.__scenario_options, kwargs)
        self.entities = [] if entities is None else entities
        self.scope = scope
        self.type = type
        self.changes = [] if changes is None else changes

    def __parse_options(self, fields, args):
        return {f: args[f] for f in fields if f in args}

    def add_template(self, id, count=1, periods=[0]):
        """Add a template.

        Alias to :class:`~PlanSpec.add_entity` provided for convenience.

        Args:
            id (str): Target entity UUID.
            count (int, optional): Number of copies to add. (default: 1)
            periods (list, optional): List of periods to add copies. (default: [0])
        """
        self.add_entity(id, count, periods)

    def add_entity(self, id, count=1, periods=[0]):
        """Add copies of an entity.

        Args:
            id (str): Target entity UUID.
            count (int, optional): Number of copies to add. (default: 1)
            periods (list, optional): List of periods to add copies. (default: [0])

        Notes:
            See plan periods.
        """
        self.entities.append({'id': id,
                              'action': PlanSetting.ADD,
                              'count': count,
                              'projection': periods})

    def replace_entity(self, id, replacement_id, count=1, periods=[0]):
        """Replace an entity with a template.

        Args:
            id (str): UUID of the entity to replace.
            replacement_id (str): Template UUID to use as a replacement.
            count (int, optional): Number of copies to add. (default: 1)
            periods (list, optional): List of periods to add copies. (default: [0])

        Notes:
            See plan periods.
        """
        self.entities.append({'id': id,
                              'template': replacement_id,
                              'action': PlanSetting.REPLACE,
                              'count': count,
                              'projection': periods})

    def delete_entity(self, id, periods=[0]):
        """Remove an entity.

        Args:
            id (str): Target entity UUID.
            periods (list, optional): List of periods to add copies. (default: [0])

        Notes:
            See plan periods.
        """
        self.entities.append({'id': id,
                              'action': PlanSetting.DELETE,
                              'projection': periods})

    def migrate_entity(self, id, destination_id, period=0):
        """Migrate an entity.

        Args:
            id (str): Target entity or group UUID to migrate.
            destination_id (str): Destination entity or group UUID.
            period (int, optional): Period in which to migrate. (default: 0)

        Notes:
            Unlike in :class:`~PlanSpec.add_entity`, :class:`~PlanSpec.replace_entity`,
                or :class:`~PlanSpec.delete_entity` operations, ``period`` is a
                singular value in migrations.
        """
        self.entities.append({'id': id,
                              'dest': destination_id,
                              'action': PlanSetting.MIGRATE,
                              'projection': [period]})

    def change_constraint(self, commodity, value, ids):
        """Changes VM commodity constraints on placement.

        Args:
            commodity (:class:``ConstraintCommodity``): Affected commodity.
            value (bool): True or False.
        """
        change = kw_to_dict(type='CONSTRAINTCHANGED', name=commodity.value,
                            value=value, targets=kw_to_list_dict('uuid', ids))
        self.changes.append(change)

    def add_hist(self, value):
        """Setting to add VMs based on inventory changes in the last month.

        This settings is the same as specifying the optional keyword argument
        `add_historical` when creating the scenario. Use only one or the other,
        not both.

        Args:
            value (bool): True or False.
        """
        change = kw_to_dict(type='ADD_HIST', value=value)
        self.changes.append(change)

    def include_reserved(self, value):
        """Setting to include reserved VMs in the plan.

        This settings is the same as specifying the optional keyword argument
        `include_reservations` when creating the scenario. Use only one or the
        other, not both.

        Args:
            value (bool): True or False.
        """
        change = kw_to_dict(type='INCLUDE_RESERVED', value=value)
        self.changes.append(change)

    def set(self, center=None, diameter=None, description=None):
        """Set uncategorized settings for the scenario.

        Args:
            center (int, optional): Center of the desired state 0 to 100.
            diameter (int, optional): Distance from the center as diameter 0 to 100.
            description (str, optional): Description of changes.
        """
        kw = {}

        if center is not None:
            kw['center'] = center
        if diameter is not None:
            kw['diameter'] = diameter
        if description is not None:
            kw['description'] = description
        if len(kw) > 0:
            change = kw_to_dict(type='SET', **kw)
            self.changes.append(change)

    def set_hist_baseline(self, value):
        """Set the used and peak utilization for the plan.

        Args:
            value (int): Date as a Unix timestamp in milliseconds.
        """
        change = kw_to_dict(type='SET_HIST_BASELINE', value=value)
        self.changes.append(change)

    def set_peak_baseline(self, value, ids):
        """Set the peak baseline utilization for a VM cluster.

        Args:
            value (int): Date as a Unix timestamp in milliseconds.
            ids (list): List of VM cluster UUIDs.
        """
        change = kw_to_dict(type='SET_PEAK_BASELINE', value=value,
                            targets=kw_to_list_dict('uuid', ids))
        self.changes.append(change)

    def set_used(self, value, ids):
        """Set the percentage of resources (workload) that an entity or group
        will use.

        Args:
            value (int): Utilization value as an integer -100 to 100.
            ids (list): List of entity or group UUIDs.
        """
        change = kw_to_dict(type='SET_USED', value=value,
                            targets=kw_to_list_dict('uuid', ids))
        self.changes.append(change)

    def set_utilization(self, value, ids):
        """Set percentage of capacity consumers can utilize for host and
        storage entities, and groups.

        Args:
            value (int): Utilization value as a positive integer 0 to 100.
            ids (list): List of entity or group UUIDs.
        """
        change = kw_to_dict(type='SET_UTILIZATION', value=value,
                            targets=kw_to_list_dict('uuid', ids))
        self.changes.append(change)

    def set_max_utilization(self, type, value, ids):
        """Set the max percentage of a commodity's capacity a VM or group of
        VMs can consume.

        Args:
            type (str): Commodity type to modify.
            value (int): Utilization value as a positive integer 0 to 100.
            ids (list): List of entity or group UUIDs.
        """
        change = kw_to_dict(type='SET_MAX_UTILIZATION', maxUtilType=type,
                            value=value, targets=kw_to_list_dict('uuid', ids))
        self.changes.append(change)



## ----------------------------------------------------
##  General functions
## ----------------------------------------------------
def kw_to_dict(**kwargs):
    """Returns a dictionary based on keyword arguments

    Args:
        **kwargs: Arguments to convert.

    Returns:
        dict: A formatted dictionary.

    Example:
        ``kw_to_dict(foo='Hello', bar='World')`` returns ``{'foo': 'Hello', 'bar': 'World'}``
    """
    out = {}

    for k, v in kwargs.items():
        out[k] = v

    return out


def kw_to_list_dict(key, values):
    """Returns a list of single entry dictionaries with key of ``key`` and value
    from ``values``.

    Args:
        key (str): String representing the key name to use for all values.
        values (list): List of values to be paired individually with the key.

    Returns:
        list: A list of formatted dictionaries.

    Example:
        ``kw_to_list_dict('uuid', [1,2,3])`` returns ``[{'uuid': 1}, {'uuid': 2}, {'uuid': 3}]``
    """
    out = []

    for x in values:
        out.append({key: x})

    return out

<|MERGE_RESOLUTION|>--- conflicted
+++ resolved
@@ -16,26 +16,6 @@
         print('Critical failure: no enum module found')
 
 
-<<<<<<< HEAD
-__version__ = '1.3.0'
-__all__ = [
-    'MarketError',
-    'InvalidMarketError',
-    'PlanError',
-    'PlanRunning',
-    'PlanRunFailure',
-    'PlanDeprovisionError',
-    'PlanExecutionExceeded',
-    'MarketState',
-    'PlanSetting',
-    'PlanType',
-    'ServerResponse',
-    'Plan',
-    'PlanSpec'
-]
-
-=======
->>>>>>> f535085d
 _VERSION_REQ = ['5.9.0+']
 _VERSION_EXC = []
 
